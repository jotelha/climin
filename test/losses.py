--- conflicted
+++ resolved
@@ -81,13 +81,8 @@
     def fprime(self, x):
         return np.dot(self.H, x) - self.b
 
-<<<<<<< HEAD
-    def f_Hp(self, x):
-        return np.dot(self.H, x)
-=======
     def f_Hp(self, pars, p):
         return np.dot(self.H, p)
->>>>>>> 8d07bca6
 
     def solved(self, tolerance=0.01):
         return (abs(self.fprime(self.pars)) < tolerance).all()
